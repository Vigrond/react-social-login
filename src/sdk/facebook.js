import Promise from 'bluebird'

import { rslError, timestampFromNow } from '../utils'

let facebookScopes = [
  'public_profile',
  'email'
]

let facebookFields = [
  'email',
  'name',
  'id',
  'first_name',
  'last_name',
  'picture'
]

/**
 * Loads Facebook SDK.
 * @param {string} appId
 * @param {array|string} scope
 * @param {array|string} field
 * @see https://developers.facebook.com/docs/javascript/quickstart
 */
<<<<<<< HEAD
const load = ({ appId, scope, version }) => new Promise((resolve) => {
=======
const load = ({ appId, scope, field }) => new Promise((resolve) => {
>>>>>>> c8c5478a
  // @TODO: handle errors
  if (document.getElementById('facebook-jssdk')) {
    return resolve()
  }
  facebookScopes = handleInput(field, facebookScopes)
  facebookFields = handleInput(field, facebookFields)

  const firstJS = document.getElementsByTagName('script')[0]
  const js = document.createElement('script')

  js.src = '//connect.facebook.net/en_US/sdk.js'
  js.id = 'facebook-jssdk'

  window.fbAsyncInit = () => {
    window.FB.init({
      appId,
      xfbml: true,
      version: version || 'v2.9'
    })

    return resolve()
  }

  if (!firstJS) {
    document.appendChild(js)
  } else {
    firstJS.parentNode.appendChild(js)
  }
})

const handleInput = (input, defaultInput) => {
  let result

  if (Array.isArray(input)) {
    result = defaultInput.concat(input)
  } else if (input && typeof input === 'string') {
    result = defaultInput.concat(input.split(','))
  }

  result = result.reduce((acc, item) => {
    if (typeof item === 'string' && acc.indexOf(item) === -1) {
      acc.add(item.trim())
    }

    return acc
  }, new Set())

  return [...result]
}

/**
 * Gets Facebook user profile if connected.
 * @param {Object} response
 */
const handleLoginStatus = (response) => new Promise((resolve, reject) => {
  if (!response.authResponse) {
    return reject(rslError({
      provider: 'facebook',
      type: 'auth',
      description: 'Authentication failed',
      error: response
    }))
  }

  switch (response.status) {
    case 'connected':
      getProfile().then((profile) => resolve({
        ...profile,
        ...response.authResponse
      }))

      break
    case 'not_authorized':
    case 'unknown':
      return reject(rslError({
        provider: 'facebook',
        type: 'auth',
        description: 'Authentication has been cancelled or an unknown error occurred',
        error: response
      }))
  }
})

/**
 * Checks if user is logged in to app through Facebook.
 * Requires SDK to be loaded first.
 * @see https://developers.facebook.com/docs/reference/javascript/FB.getLoginStatus/
 */
const checkLogin = () => new Promise((resolve, reject) => {
  window.FB.getLoginStatus((response) => handleLoginStatus(response)
    .then(resolve, reject))
})

/**
 * Trigger Facebook login popup.
 * Requires SDK to be loaded first.
 * @see https://developers.facebook.com/docs/reference/javascript/FB.login/v2.9
 */
const login = () => new Promise((resolve, reject) => {
  window.FB.login((response) => handleLoginStatus(response)
    .then(resolve, reject), { scope: facebookScopes })
})

/**
 * Trigger Facebook logout.
 * Requires SDK to be loaded first.
 * @see https://developers.facebook.com/docs/reference/javascript/FB.logout
 */
const logout = () => new Promise((resolve) => {
  window.FB.logout(resolve)
})

/**
 * Gets currently logged in user profile data.
 * Requires SDK to be loaded first.
 * @see https://developers.facebook.com/tools/explorer?method=GET&path=me%3Ffields%3Demail%2Cname%2Cid%2Cfirst_name%2Clast_name%2Cpicture&version=v2.9
 */
const getProfile = () => new Promise((resolve) => {
  window.FB.api('/me', 'GET', {
    fields: facebookFields
  }, resolve)
})

/**
 * Helper to generate user account data.
 * @param {Object} response
 */
const generateUser = ({ accessToken, id, email, expiresIn, first_name, last_name, name, picture, userID, ...other }) => ({
  profile: {
    id,
    email,
    name,
    firstName: first_name,
    lastName: last_name,
    profilePicURL: picture.data.url
  },
  token: {
    accessToken,
    expiresAt: timestampFromNow(expiresIn)
  },
  other
})

const oldLoad = (appId) => {
  const id = 'fb-client'
  const fjs = document.getElementsByTagName('script')[0]
  let js

  if (document.getElementById(id)) {
    return
  }

  js = document.createElement('script')

  js.id = id
  js.src = '//connect.facebook.net/en_US/all.js'

  js.onLoad = () => {
    window.fbAsyncInit = function () {
      window.FB.init({
        appId: appId,
        xfbml: true,
        version: 'v2.8'
      })
    }
  }

  fjs.parentNode.insertBefore(js, fjs)
}

export default {
  checkLogin,
  generateUser,
  load,
  login,
  logout,
  oldLoad
}<|MERGE_RESOLUTION|>--- conflicted
+++ resolved
@@ -23,15 +23,12 @@
  * @param {array|string} field
  * @see https://developers.facebook.com/docs/javascript/quickstart
  */
-<<<<<<< HEAD
-const load = ({ appId, scope, version }) => new Promise((resolve) => {
-=======
-const load = ({ appId, scope, field }) => new Promise((resolve) => {
->>>>>>> c8c5478a
+const load = ({ appId, field, scope, version }) => new Promise((resolve) => {
   // @TODO: handle errors
   if (document.getElementById('facebook-jssdk')) {
     return resolve()
   }
+
   facebookScopes = handleInput(field, facebookScopes)
   facebookFields = handleInput(field, facebookFields)
 
