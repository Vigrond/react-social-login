import Promise from 'bluebird'
import PropTypes from 'prop-types'
import React, { Component } from 'react'

import config from './config'
import sdk from './sdk'
import SocialUser from './SocialUser'
import { cleanLocation, omit } from './utils'

export { default as OldSocialLogin } from './component'

// Enable Promises cancellation
Promise.config({
  cancellation: true
})

/**
 * React Higher Order Component handling social login for multiple providers.
 * @param {Element} WrappedComponent
 * @constructor
 */
const SocialLogin = (WrappedComponent) => class SocialLogin extends Component {
  static propTypes = {
    appId: PropTypes.string.isRequired,
    autoCleanUri: PropTypes.bool,
    autoLogin: PropTypes.bool,
    gatekeeper: PropTypes.string,
    getInstance: PropTypes.func,
    onLoginFailure: PropTypes.func,
    onLoginSuccess: PropTypes.func,
    onLogoutFailure: PropTypes.func,
    onLogoutSuccess: PropTypes.func,
    provider: PropTypes.oneOf(config.providers).isRequired,
    redirect: (props, propName, componentName) => {
      if (props.provider === 'instagram' && (!props[propName] || typeof props[propName] !== 'string')) {
        return new Error(`Missing required \`${propName}\` prop of type \`string\` on ${componentName}.`)
      }
    },
    scope: PropTypes.oneOfType([
      PropTypes.array,
      PropTypes.string
    ]),
<<<<<<< HEAD
    version: PropTypes.string
=======
    field: PropTypes.oneOfType([
      PropTypes.array,
      PropTypes.string
    ])
>>>>>>> c8c5478a
  }

  constructor (props) {
    super(props)

    this.isStateless = !WrappedComponent.prototype.render

    this.state = {
      isLoaded: false,
      isConnected: false,
      isFetching: false
    }

    // Load required SDK
    this.sdk = sdk[props.provider]
    this.accessToken = null
    this.fetchProvider = props.provider === 'instagram' || props.provider === 'github'
    this.loadPromise = Promise.resolve()
    this.node = null

    this.onLoginSuccess = this.onLoginSuccess.bind(this)
    this.onLoginFailure = this.onLoginFailure.bind(this)
    this.onLogoutFailure = this.onLogoutFailure.bind(this)
    this.onLogoutSuccess = this.onLogoutSuccess.bind(this)
    this.login = this.login.bind(this)
    this.logout = this.logout.bind(this)
    this.setInstance = this.setInstance.bind(this)
  }

  /**
   * Loads SDK on componentDidMount and handles auto login.
   */
  componentDidMount () {
<<<<<<< HEAD
    const { appId, autoCleanUri, autoLogin, gatekeeper, redirect, scope, version } = this.props

    this.loadPromise = this.sdk.load({ appId, redirect, gatekeeper, scope, version })
=======
    const { appId, autoCleanUri, autoLogin, gatekeeper, redirect, scope, field } = this.props

    this.loadPromise = this.sdk.load({ appId, redirect, gatekeeper, scope, field })
>>>>>>> c8c5478a
      .then((accessToken) => {
        if (autoCleanUri) {
          cleanLocation()
        }

        if (accessToken) {
          this.accessToken = accessToken
        }

        this.setState((prevState) => ({
          ...prevState,
          isLoaded: true
        }), () => {
          if (autoLogin || this.accessToken) {
            if (this.fetchProvider && !this.accessToken) {
              this.sdk.login(appId, redirect)
                .catch(this.onLoginFailure)
            } else {
              this.sdk.checkLogin(true)
                .then(this.onLoginSuccess, this.onLoginFailure)
            }
          }
        })

        return null
      }, this.onLoginFailure)
  }

  componentWillReceiveProps (nextProps) {
    const { appId, gatekeeper, provider } = this.props

    if (provider === 'github' && !gatekeeper && appId !== nextProps.appId) {
      this.setState(() => ({
        isLoaded: false,
        isFetching: false,
        isConnected: false
      }), () => {
        this.sdk.load(nextProps.appId).then(() => {
          this.setState((prevState) => ({
            ...prevState,
            isLoaded: true
          }))
        }, this.onLoginFailure)
      })
    }
  }

  componentWillUnmount () {
    this.loadPromise.cancel()
    this.node = null
  }

  setInstance (node) {
    this.node = node

    if (typeof this.props.getInstance === 'function') {
      this.props.getInstance(node)
    }
  }

  /**
   * Triggers login process.
   */
  login () {
    if (this.state.isLoaded && !this.state.isConnected && !this.state.isFetching) {
      this.setState((prevState) => ({
        ...prevState,
        isFetching: true
      }), () => {
        this.sdk.login().then(this.onLoginSuccess, this.onLoginFailure)
      })
    } else if (this.state.isLoaded && this.state.isConnected) {
      this.props.onLoginFailure('User already connected')
    } else if (this.state.isLoaded && this.state.isFetching) {
      this.props.onLoginFailure('Fetching user')
    } else if (!this.state.isLoaded) {
      this.props.onLoginFailure('SDK not loaded')
    } else {
      this.props.onLoginFailure('Unknown error')
    }
  }

  /**
   * Create SocialUser on login success and transmit it to onLoginSuccess prop.
   * @param {Object} response
   */
  onLoginSuccess (response) {
    const { onLoginSuccess, provider } = this.props
    const user = new SocialUser(provider)
    const socialUserData = this.sdk.generateUser(response)

    user.profile = socialUserData.profile
    user.token = socialUserData.token
    user.other = socialUserData.other

    // Here we check that node is not null,
    // so we can update state before
    // triggering login success function
    if (this.node) {
      this.setState((prevState) => ({
        ...prevState,
        isFetching: false,
        isConnected: true
      }), () => {
        if (typeof onLoginSuccess === 'function') {
          onLoginSuccess(user)
        }
      })
    } else {
      if (typeof onLoginSuccess === 'function') {
        onLoginSuccess(user)
      }
    }
  }

  /**
   * Handles login failure.
   * @param err
   */
  onLoginFailure (err) {
    const { onLoginFailure } = this.props

    if (this.node) {
      this.setState((prevState) => ({
        ...prevState,
        isFetching: false,
        isConnected: false
      }), () => {
        if (typeof onLoginFailure === 'function') {
          onLoginFailure(err)
        }
      })
    } else {
      if (typeof onLoginFailure === 'function') {
        onLoginFailure(err)
      }
    }
  }

  /**
   * Triggers logout process.
   */
  logout () {
    if (this.state.isLoaded && this.state.isConnected) {
      this.sdk.logout().then(this.onLogoutSuccess, this.onLogoutFailure)
    } else if (this.state.isLoaded && !this.state.isConnected) {
      this.props.onLoginFailure('User not connected')
    } else {
      this.props.onLoginFailure('SDK not loaded')
    }
  }

  /**
   * Handles logout success
   */
  onLogoutSuccess () {
    const { onLogoutSuccess } = this.props

    if (this.node) {
      this.setState((prevState) => ({
        ...prevState,
        isConnected: false
      }), () => {
        if (typeof onLogoutSuccess === 'function') {
          onLogoutSuccess()
        }
      })
    } else {
      if (typeof onLogoutSuccess === 'function') {
        onLogoutSuccess()
      }
    }
  }

  /**
   * Handles logout failure.
   * @param err
   */
  onLogoutFailure (err) {
    if (typeof this.props.onLoginFailure === 'function') {
      this.props.onLoginFailure(err)
    }
  }

  render () {
    // Don’t forward unneeded props
    const originalProps = omit(this.props, [
      'appId',
      'version',
      'scope',
      'field',
      'autoCleanUri',
      'autoLogin',
      'gatekeeper',
      'getInstance',
      'onLoginFailure',
      'onLoginSuccess',
      'onLogoutFailure',
      'onLogoutSuccess',
      'provider',
      'redirect',
      'ref'
    ])
    let additionnalProps = {}

    if (this.props.onLogoutFailure || this.props.onLogoutSuccess) {
      additionnalProps = {
        triggerLogout: this.logout
      }
    }

    if (!this.isStateless) {
      additionnalProps = {
        ...additionnalProps,
        ref: this.setInstance
      }
    }

    return (
      <WrappedComponent triggerLogin={this.login} {...additionnalProps} {...originalProps} />
    )
  }
}

export default SocialLogin<|MERGE_RESOLUTION|>--- conflicted
+++ resolved
@@ -24,6 +24,10 @@
     appId: PropTypes.string.isRequired,
     autoCleanUri: PropTypes.bool,
     autoLogin: PropTypes.bool,
+    field: PropTypes.oneOfType([
+      PropTypes.array,
+      PropTypes.string
+    ]),
     gatekeeper: PropTypes.string,
     getInstance: PropTypes.func,
     onLoginFailure: PropTypes.func,
@@ -40,14 +44,7 @@
       PropTypes.array,
       PropTypes.string
     ]),
-<<<<<<< HEAD
     version: PropTypes.string
-=======
-    field: PropTypes.oneOfType([
-      PropTypes.array,
-      PropTypes.string
-    ])
->>>>>>> c8c5478a
   }
 
   constructor (props) {
@@ -81,15 +78,9 @@
    * Loads SDK on componentDidMount and handles auto login.
    */
   componentDidMount () {
-<<<<<<< HEAD
-    const { appId, autoCleanUri, autoLogin, gatekeeper, redirect, scope, version } = this.props
-
-    this.loadPromise = this.sdk.load({ appId, redirect, gatekeeper, scope, version })
-=======
-    const { appId, autoCleanUri, autoLogin, gatekeeper, redirect, scope, field } = this.props
-
-    this.loadPromise = this.sdk.load({ appId, redirect, gatekeeper, scope, field })
->>>>>>> c8c5478a
+    const { appId, autoCleanUri, autoLogin, field, gatekeeper, redirect, scope, version } = this.props
+
+    this.loadPromise = this.sdk.load({ appId, field, gatekeeper, redirect, scope, version })
       .then((accessToken) => {
         if (autoCleanUri) {
           cleanLocation()
